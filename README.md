---
<<<<<<< HEAD
title: MonoX StyleGAN-V Training
emoji: 🎨
colorFrom: purple
colorTo: pink
sdk: gradio
sdk_version: 4.44.0
app_file: app.py
=======
title: MonoX
emoji: 🎨
colorFrom: blue
colorTo: purple
sdk: docker
>>>>>>> 85c30c96
pinned: false
license: mit
---

<<<<<<< HEAD
# MonoX StyleGAN-V Training Interface

A Hugging Face Space for training StyleGAN-V models using the MonoX framework with monotype-inspired artwork generation.

## Features

- **Fresh Training**: Train from scratch using 1024px monotype dataset
- **Web Interface**: Easy-to-use Gradio interface for training control
- **CPU/GPU Support**: Works with both CPU and GPU compute
- **Automatic Uploads**: All outputs uploaded to lukua/monox model repo
- **Real-time Monitoring**: Live training progress and status updates
=======
# MonoX

A participative art project powered by StyleGAN-V for generating dynamic visual content.
>>>>>>> 85c30c96

## Quick Start

1. **Set HF Token**: Add your HF token as a Space secret named `HF_TOKEN`
2. **Start Training**: Use the web interface or run training scripts
3. **Monitor Progress**: Check real-time status and outputs
4. **View Results**: All outputs automatically uploaded to lukua/monox

## Training Configuration

- **Dataset**: lukua/monox-dataset (868 images at 1024×1024)
- **Architecture**: GAN with Generator and Discriminator
- **Training**: 50 epochs with checkpoints every 5 epochs
- **Outputs**: Checkpoints, preview images, and comprehensive logs

## Usage

### Web Interface
Access the Gradio interface to:
- Check system status and configuration
- Start/stop training processes
- Monitor training progress in real-time
- View generated samples and checkpoints

### Direct Training
```bash
python3 simple_gan_training.py
```

### Monitor Progress
```bash
python3 monitor_training.py
```

## Output Structure

All outputs are uploaded to `lukua/monox`:
- `/checkpoints` - Model checkpoints every 5 epochs
- `/previews` - Generated sample images per epoch
- `/logs` - Training logs and progress reports

## Hardware Requirements

- **CPU**: Works with free CPU compute (slower but functional)
- **GPU**: Faster training with paid GPU compute
- **Memory**: Optimized for available resources

## Security

- All authentication via environment variables
- No hardcoded tokens in source code
- Secure HF token handling

## License

<<<<<<< HEAD
MIT License
=======
See `configs/config.yaml` for the full configuration schema.
# Build trigger - Sat Aug 30 12:30:16 PM UTC 2025
>>>>>>> 85c30c96
<|MERGE_RESOLUTION|>--- conflicted
+++ resolved
@@ -1,5 +1,4 @@
 ---
-<<<<<<< HEAD
 title: MonoX StyleGAN-V Training
 emoji: 🎨
 colorFrom: purple
@@ -7,18 +6,10 @@
 sdk: gradio
 sdk_version: 4.44.0
 app_file: app.py
-=======
-title: MonoX
-emoji: 🎨
-colorFrom: blue
-colorTo: purple
-sdk: docker
->>>>>>> 85c30c96
 pinned: false
 license: mit
 ---
 
-<<<<<<< HEAD
 # MonoX StyleGAN-V Training Interface
 
 A Hugging Face Space for training StyleGAN-V models using the MonoX framework with monotype-inspired artwork generation.
@@ -30,11 +21,6 @@
 - **CPU/GPU Support**: Works with both CPU and GPU compute
 - **Automatic Uploads**: All outputs uploaded to lukua/monox model repo
 - **Real-time Monitoring**: Live training progress and status updates
-=======
-# MonoX
-
-A participative art project powered by StyleGAN-V for generating dynamic visual content.
->>>>>>> 85c30c96
 
 ## Quick Start
 
@@ -90,9 +76,4 @@
 
 ## License
 
-<<<<<<< HEAD
-MIT License
-=======
-See `configs/config.yaml` for the full configuration schema.
-# Build trigger - Sat Aug 30 12:30:16 PM UTC 2025
->>>>>>> 85c30c96
+MIT License